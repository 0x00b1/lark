--- conflicted
+++ resolved
@@ -60,12 +60,7 @@
 
 
 class ChildFilter:
-<<<<<<< HEAD
-    "Optimized childfilter (assumes no duplication in parse tree, so it's safe to change it)"
-    def __init__(self, to_include, node_builder):
-=======
     def __init__(self, to_include, append_none, node_builder):
->>>>>>> 46748355
         self.node_builder = node_builder
         self.to_include = to_include
         self.append_none = append_none
@@ -77,8 +72,6 @@
             if add_none:
                 filtered += [None] * add_none
             if to_expand:
-<<<<<<< HEAD
-=======
                 filtered += children[i].children
             else:
                 filtered.append(children[i])
@@ -119,7 +112,6 @@
         filtered = []
         for i, to_expand in self.to_include:
             if to_expand:
->>>>>>> 46748355
                 if filtered:
                     filtered += children[i].children
                 else:   # Optimize for left-recursion
@@ -131,14 +123,6 @@
 def _should_expand(sym):
     return not sym.is_term and sym.name.startswith('_')
 
-<<<<<<< HEAD
-def maybe_create_child_filter(expansion, keep_all_tokens):
-    to_include = [(i, _should_expand(sym)) for i, sym in enumerate(expansion)
-                  if keep_all_tokens or not (sym.is_term and sym.filter_out)]
-
-    if len(to_include) < len(expansion) or any(to_expand for i, to_expand in to_include):
-        return partial(ChildFilter, to_include)
-
 class AmbiguousExpander:
     """Deal with the case where we're expanding children ('_rule') into a parent but the children
        are ambiguous. i.e. (parent->_ambig->_expand_this_rule). In this case, make the parent itself
@@ -148,7 +132,7 @@
         self.node_builder = node_builder
         self.tree_class = tree_class
         self.to_expand = to_expand
-=======
+
 def maybe_create_child_filter(expansion, keep_all_tokens, ambiguous, _empty_indices):
     # Prepare empty_indices as: How many Nones to insert at each index?
     if _empty_indices:
@@ -175,7 +159,6 @@
         else:
             # LALR without placeholders
             return partial(ChildFilterLALR_NoPlaceholders, [(i, x) for i,x,_ in to_include])
->>>>>>> 46748355
 
     def __call__(self, children):
         def _is_ambig_tree(child):
@@ -223,11 +206,7 @@
 
             wrapper_chain = filter(None, [
                 (expand_single_child and not rule.alias) and ExpandSingleChild,
-<<<<<<< HEAD
-                maybe_create_child_filter(rule.expansion, keep_all_tokens),
-=======
                 maybe_create_child_filter(rule.expansion, keep_all_tokens, self.ambiguous, options.empty_indices if self.maybe_placeholders and options else None),
->>>>>>> 46748355
                 self.propagate_positions and PropagatePositions,
                 self.ambiguous and maybe_create_ambiguous_expander(self.tree_class, rule.expansion, keep_all_tokens),
             ])
