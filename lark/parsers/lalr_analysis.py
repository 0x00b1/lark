--- conflicted
+++ resolved
@@ -12,13 +12,8 @@
 from ..utils import classify, classify_bool, bfs, fzset, Serialize, Enumerator
 from ..exceptions import GrammarError
 
-<<<<<<< HEAD
 from .grammar_analysis import GrammarAnalyzer, Terminal, LR0ItemSet
-from ..grammar import Rule
-=======
-from .grammar_analysis import GrammarAnalyzer, Terminal
 from ..grammar import Rule, END
->>>>>>> aa75d50b
 
 ###{standalone
 
