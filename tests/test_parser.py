# -*- coding: utf-8 -*-
from __future__ import absolute_import

import unittest
import logging
import os
import sys
try:
    from cStringIO import StringIO as cStringIO
except ImportError:
    # Available only in Python 2.x, 3.x only has io.StringIO from below
    cStringIO = None
from io import (
        StringIO as uStringIO,
        open,
    )

logging.basicConfig(level=logging.INFO)

from lark.lark import Lark
<<<<<<< HEAD
from lark.common import GrammarError, ParseError, UnexpectedToken
from lark.lexer import LexError, UnexpectedInput
from lark.tree import Tree, Transformer
from lark.parsers.earley_forest import ForestToAmbiguousTreeVisitor
from lark.parsers.earley import ApplyCallbacks
=======
from lark.exceptions import GrammarError, ParseError, UnexpectedToken, UnexpectedInput
from lark.tree import Tree
from lark.visitors import Transformer
>>>>>>> d7d7b956

__path__ = os.path.dirname(__file__)
def _read(n, *args):
    with open(os.path.join(__path__, n), *args) as f:
        return f.read()

class TestParsers(unittest.TestCase):
    def test_same_ast(self):
        "Tests that Earley and LALR parsers produce equal trees"
        g = Lark(r"""start: "(" name_list ("," "*" NAME)? ")"
                    name_list: NAME | name_list "," NAME
                    NAME: /\w+/ """, parser='lalr')
        l = g.parse('(a,b,c,*x)')

        g = Lark(r"""start: "(" name_list ("," "*" NAME)? ")"
                    name_list: NAME | name_list "," NAME
                    NAME: /\w/+ """)
        l2 = g.parse('(a,b,c,*x)')
        assert l == l2, '%s != %s' % (l.pretty(), l2.pretty())

    def test_infinite_recurse(self):
        g = """start: a
               a: a | "a"
            """

        self.assertRaises(GrammarError, Lark, g, parser='lalr')

        l = Lark(g, parser='earley', lexer='dynamic')
        self.assertRaises(ParseError, l.parse, 'a')

    def test_propagate_positions(self):
        g = Lark("""start: a
                    a: "a"
                 """, propagate_positions=True)

        r = g.parse('a')
        self.assertEqual( r.children[0].meta.line, 1 )

    def test_expand1(self):

        g = Lark("""start: a
                    ?a: b
                    b: "x"
                 """)

        r = g.parse('x')
        self.assertEqual( r.children[0].data, "b" )

        g = Lark("""start: a
                    ?a: b -> c
                    b: "x"
                 """)

        r = g.parse('x')
        self.assertEqual( r.children[0].data, "c" )

        g = Lark("""start: a
                    ?a: B -> c
                    B: "x"
                 """)
        self.assertEqual( r.children[0].data, "c" )


        g = Lark("""start: a
                    ?a: b b -> c
                    b: "x"
                 """)
        r = g.parse('xx')
        self.assertEqual( r.children[0].data, "c" )

    def test_embedded_transformer(self):
        class T(Transformer):
            def a(self, children):
                return "<a>"
            def b(self, children):
                return "<b>"
            def c(self, children):
                return "<c>"

        # Test regular
        g = Lark("""start: a
                    a : "x"
                 """, parser='lalr')
        r = T().transform(g.parse("x"))
        self.assertEqual( r.children, ["<a>"] )


        g = Lark("""start: a
                    a : "x"
                 """, parser='lalr', transformer=T())
        r = g.parse("x")
        self.assertEqual( r.children, ["<a>"] )


        # Test Expand1
        g = Lark("""start: a
                    ?a : b
                    b : "x"
                 """, parser='lalr')
        r = T().transform(g.parse("x"))
        self.assertEqual( r.children, ["<b>"] )


        g = Lark("""start: a
                    ?a : b
                    b : "x"
                 """, parser='lalr', transformer=T())
        r = g.parse("x")
        self.assertEqual( r.children, ["<b>"] )

        # Test Expand1 -> Alias
        g = Lark("""start: a
                    ?a : b b -> c
                    b : "x"
                 """, parser='lalr')
        r = T().transform(g.parse("xx"))
        self.assertEqual( r.children, ["<c>"] )


        g = Lark("""start: a
                    ?a : b b -> c
                    b : "x"
                 """, parser='lalr', transformer=T())
        r = g.parse("xx")
        self.assertEqual( r.children, ["<c>"] )


    def test_alias(self):
        Lark("""start: ["a"] "b" ["c"] "e" ["f"] ["g"] ["h"] "x" -> d """)



def _make_full_earley_test(LEXER):
    class _TestFullEarley(unittest.TestCase):
        def test_anon(self):
            # Fails an Earley implementation without special handling for empty rules,
            # or re-processing of already completed rules.
            g = Lark(r"""start: B
                         B: ("ab"|/[^b]/)+
                      """, lexer=LEXER)

            self.assertEqual( g.parse('abc').children[0], 'abc')

        def test_earley(self):
            g = Lark("""start: A "b" c
                        A: "a"+
                        c: "abc"
                        """, parser="earley", lexer=LEXER)
            x = g.parse('aaaababc')

        def test_earley2(self):
            grammar = """
            start: statement+

            statement: "r"
                     | "c" /[a-z]/+

            %ignore " "
            """

            program = """c b r"""

            l = Lark(grammar, parser='earley', lexer=LEXER)
            l.parse(program)


        @unittest.skipIf(LEXER=='dynamic', "Only relevant for the dynamic_complete parser")
        def test_earley3(self):
            "Tests prioritization and disambiguation for pseudo-terminals (there should be only one result)"

            grammar = """
            start: A A
            A: "a"+
            """

            l = Lark(grammar, parser='earley', lexer=LEXER)
            res = l.parse("aaa")
            self.assertEqual(res.children, ['aa', 'a'])

<<<<<<< HEAD

        def test_earley_scanless4(self):
=======
        def test_earley4(self):
>>>>>>> d7d7b956
            grammar = """
            start: A A?
            A: "a"+
            """

            l = Lark(grammar, parser='earley', lexer=LEXER)
            res = l.parse("aaa")
            self.assertEqual(res.children, ['aaa'])

        def test_earley_repeating_empty(self):
            # This was a sneaky bug!

            grammar = """
            !start: "a" empty empty "b"
            empty: empty2
            empty2:
            """

            parser = Lark(grammar, parser='earley', lexer=LEXER)
            res = parser.parse('ab')

            empty_tree = Tree('empty', [Tree('empty2', [])])
            self.assertSequenceEqual(res.children, ['a', empty_tree, empty_tree, 'b'])

        def test_earley_explicit_ambiguity(self):
            # This was a sneaky bug!

            grammar = """
            start: a b | ab
            a: "a"
            b: "b"
            ab: "ab"
            """

            parser = Lark(grammar, parser='earley', lexer=LEXER, ambiguity='explicit')
            root_symbol = parser.parse('ab')
            ambig_tree = ForestToAmbiguousTreeVisitor(root_symbol).go()
            tree = ApplyCallbacks(parser.parser.parser.postprocess).transform(ambig_tree)
            self.assertEqual( tree.data, '_ambig')
            self.assertEqual( len(tree.children), 2)

        def test_ambiguity1(self):
            grammar = """
            start: cd+ "e"

            !cd: "c"
               | "d"
               | "cd"

            """
            l = Lark(grammar, parser='earley', ambiguity='explicit', lexer=LEXER)
            root_symbol = l.parse('cde')
            ambig_tree = ForestToAmbiguousTreeVisitor(root_symbol).go()
            tree = ApplyCallbacks(l.parser.parser.postprocess).transform(ambig_tree)

            assert tree.data == '_ambig', tree
            assert len(tree.children) == 2

        @unittest.skipIf(LEXER==None, "Scanless doesn't support regular expressions")
        def test_ambiguity2(self):
            grammar = """
            ANY:  /[a-zA-Z0-9 ]+/
            a.2: "A" b+
            b.2: "B" 
            c:   ANY

            start: (a|c)*
            """
            l = Lark(grammar, parser='earley', lexer=LEXER)
            res = l.parse('ABX')
            expected = Tree('start', [
                    Tree('a', [
                        Tree('b', [])
                    ]),
                    Tree('c', [
                        'X'
                    ])
                ])
            self.assertEqual(res, expected)

        def test_fruitflies_ambig(self):
            grammar = """
                start: noun verb noun        -> simple
                        | noun verb "like" noun -> comparative

                noun: adj? NOUN
                verb: VERB
                adj: ADJ

                NOUN: "flies" | "bananas" | "fruit"
                VERB: "like" | "flies"
                ADJ: "fruit"

                %import common.WS
                %ignore WS
            """
            parser = Lark(grammar, ambiguity='explicit', lexer=LEXER)
            root_symbol = parser.parse('fruit flies like bananas')
            ambig_tree = ForestToAmbiguousTreeVisitor(root_symbol).go()
            tree = ApplyCallbacks(parser.parser.parser.postprocess).transform(ambig_tree)

            expected = Tree('_ambig', [
                    Tree('comparative', [
                        Tree('noun', ['fruit']),
                        Tree('verb', ['flies']),
                        Tree('noun', ['bananas'])
                    ]),
                    Tree('simple', [
                        Tree('noun', [Tree('adj', ['fruit']), 'flies']),
                        Tree('verb', ['like']),
                        Tree('noun', ['bananas'])
                    ])
                ])

            # print res.pretty()
            # print expected.pretty()

            self.assertEqual(tree, expected)


        @unittest.skipIf(LEXER=='dynamic', "Only relevant for the dynamic_complete parser")
        def test_explicit_ambiguity2(self):
            grammar = r"""
            start: NAME+
            NAME: /\w+/
            %ignore " "
            """
            text = """cat"""

            parser = Lark(grammar, start='start', ambiguity='explicit')
            root_symbol = parser.parse(text)
            ambig_tree = ForestToAmbiguousTreeVisitor(root_symbol).go()
            tree = ApplyCallbacks(parser.parser.parser.postprocess).transform(ambig_tree)
            self.assertEqual(tree.data, '_ambig')

            combinations = {tuple(str(s) for s in t.children) for t in tree.children}
            self.assertEqual(combinations, {
                ('cat',),
                ('ca', 't'),
                ('c', 'at'),
                ('c', 'a' ,'t')
            })

        def test_term_ambig_resolve(self):
            grammar = r"""
            !start: NAME+
            NAME: /\w+/
            %ignore " "
            """
            text = """foo bar"""

            parser = Lark(grammar)
            tree = parser.parse(text)
            self.assertEqual(tree.children, ['foo', 'bar'])






        # @unittest.skipIf(LEXER=='dynamic', "Not implemented in Dynamic Earley yet")  # TODO
        # def test_not_all_derivations(self):
        #     grammar = """
        #     start: cd+ "e"

        #     !cd: "c"
        #        | "d"
        #        | "cd"

        #     """
        #     l = Lark(grammar, parser='earley', ambiguity='explicit', lexer=LEXER, earley__all_derivations=False)
        #     x = l.parse('cde')
        #     assert x.data != '_ambig', x
        #     assert len(x.children) == 1

    _NAME = "TestFullEarley" + LEXER.capitalize()
    _TestFullEarley.__name__ = _NAME
    globals()[_NAME] = _TestFullEarley


def _make_parser_test(LEXER, PARSER):
    def _Lark(grammar, **kwargs):
        return Lark(grammar, lexer=LEXER, parser=PARSER, **kwargs)
    class _TestParser(unittest.TestCase):
        def test_basic1(self):
            g = _Lark("""start: a+ b a* "b" a*
                        b: "b"
                        a: "a"
                     """)

            r = g.parse('aaabaab')
            self.assertEqual( ''.join(x.data for x in r.children), 'aaabaa' )
            r = g.parse('aaabaaba')
            self.assertEqual( ''.join(x.data for x in r.children), 'aaabaaa' )

            self.assertRaises(ParseError, g.parse, 'aaabaa')

        def test_basic2(self):
            # Multiple parsers and colliding tokens
            g = _Lark("""start: B A
                         B: "12"
                         A: "1" """)
            g2 = _Lark("""start: B A
                         B: "12"
                         A: "2" """)
            x = g.parse('121')
            assert x.data == 'start' and x.children == ['12', '1'], x
            x = g2.parse('122')
            assert x.data == 'start' and x.children == ['12', '2'], x


        @unittest.skipIf(cStringIO is None, "cStringIO not available")
        def test_stringio_bytes(self):
            """Verify that a Lark can be created from file-like objects other than Python's standard 'file' object"""
            _Lark(cStringIO(b'start: a+ b a* "b" a*\n b: "b"\n a: "a" '))

        def test_stringio_unicode(self):
            """Verify that a Lark can be created from file-like objects other than Python's standard 'file' object"""
            _Lark(uStringIO(u'start: a+ b a* "b" a*\n b: "b"\n a: "a" '))

        def test_unicode(self):
            g = _Lark(u"""start: UNIA UNIB UNIA
                        UNIA: /\xa3/
                        UNIB: /\u0101/
                        """)
            g.parse(u'\xa3\u0101\u00a3')

        def test_unicode2(self):
            g = _Lark(r"""start: UNIA UNIB UNIA UNIC
                        UNIA: /\xa3/
                        UNIB: "a\u0101b\ "
                        UNIC: /a?\u0101c\n/
                        """)
            g.parse(u'\xa3a\u0101b\\ \u00a3\u0101c\n')

        def test_unicode3(self):
            g = _Lark(r"""start: UNIA UNIB UNIA UNIC
                        UNIA: /\xa3/
                        UNIB: "\u0101"
                        UNIC: /\u0203/ /\n/
                        """)
            g.parse(u'\xa3\u0101\u00a3\u0203\n')


        @unittest.skipIf(PARSER == 'cyk', "Takes forever")
        def test_stack_for_ebnf(self):
            """Verify that stack depth isn't an issue for EBNF grammars"""
            g = _Lark(r"""start: a+
                         a : "a" """)

            g.parse("a" * (sys.getrecursionlimit()*2 ))

        def test_expand1_lists_with_one_item(self):
            g = _Lark(r"""start: list
                            ?list: item+
                            item : A
                            A: "a"
                        """)
            r = g.parse("a")

            # because 'list' is an expand-if-contains-one rule and we only provided one element it should have expanded to 'item'
            self.assertSequenceEqual([subtree.data for subtree in r.children], ('item',))

            # regardless of the amount of items: there should be only *one* child in 'start' because 'list' isn't an expand-all rule
            self.assertEqual(len(r.children), 1)

        def test_expand1_lists_with_one_item_2(self):
            g = _Lark(r"""start: list
                            ?list: item+ "!"
                            item : A
                            A: "a"
                        """)
            r = g.parse("a!")

            # because 'list' is an expand-if-contains-one rule and we only provided one element it should have expanded to 'item'
            self.assertSequenceEqual([subtree.data for subtree in r.children], ('item',))

            # regardless of the amount of items: there should be only *one* child in 'start' because 'list' isn't an expand-all rule
            self.assertEqual(len(r.children), 1)

        def test_dont_expand1_lists_with_multiple_items(self):
            g = _Lark(r"""start: list
                            ?list: item+
                            item : A
                            A: "a"
                        """)
            r = g.parse("aa")

            # because 'list' is an expand-if-contains-one rule and we've provided more than one element it should *not* have expanded
            self.assertSequenceEqual([subtree.data for subtree in r.children], ('list',))

            # regardless of the amount of items: there should be only *one* child in 'start' because 'list' isn't an expand-all rule
            self.assertEqual(len(r.children), 1)

            # Sanity check: verify that 'list' contains the two 'item's we've given it
            [list] = r.children
            self.assertSequenceEqual([item.data for item in list.children], ('item', 'item'))

        def test_dont_expand1_lists_with_multiple_items_2(self):
            g = _Lark(r"""start: list
                            ?list: item+ "!"
                            item : A
                            A: "a"
                        """)
            r = g.parse("aa!")

            # because 'list' is an expand-if-contains-one rule and we've provided more than one element it should *not* have expanded
            self.assertSequenceEqual([subtree.data for subtree in r.children], ('list',))

            # regardless of the amount of items: there should be only *one* child in 'start' because 'list' isn't an expand-all rule
            self.assertEqual(len(r.children), 1)

            # Sanity check: verify that 'list' contains the two 'item's we've given it
            [list] = r.children
            self.assertSequenceEqual([item.data for item in list.children], ('item', 'item'))



        @unittest.skipIf(PARSER == 'cyk', "No empty rules")
        def test_empty_expand1_list(self):
            g = _Lark(r"""start: list
                            ?list: item*
                            item : A
                            A: "a"
                         """)
            r = g.parse("")

            # because 'list' is an expand-if-contains-one rule and we've provided less than one element (i.e. none) it should *not* have expanded
            self.assertSequenceEqual([subtree.data for subtree in r.children], ('list',))

            # regardless of the amount of items: there should be only *one* child in 'start' because 'list' isn't an expand-all rule
            self.assertEqual(len(r.children), 1)

            # Sanity check: verify that 'list' contains no 'item's as we've given it none
            [list] = r.children
            self.assertSequenceEqual([item.data for item in list.children], ())

        @unittest.skipIf(PARSER == 'cyk', "No empty rules")
        def test_empty_expand1_list_2(self):
            g = _Lark(r"""start: list
                            ?list: item* "!"?
                            item : A
                            A: "a"
                         """)
            r = g.parse("")

            # because 'list' is an expand-if-contains-one rule and we've provided less than one element (i.e. none) it should *not* have expanded
            self.assertSequenceEqual([subtree.data for subtree in r.children], ('list',))

            # regardless of the amount of items: there should be only *one* child in 'start' because 'list' isn't an expand-all rule
            self.assertEqual(len(r.children), 1)

            # Sanity check: verify that 'list' contains no 'item's as we've given it none
            [list] = r.children
            self.assertSequenceEqual([item.data for item in list.children], ())


        @unittest.skipIf(PARSER == 'cyk', "No empty rules")
        def test_empty_flatten_list(self):
            g = _Lark(r"""start: list
                            list: | item "," list
                            item : A
                            A: "a"
                         """)
            r = g.parse("")

            # Because 'list' is a flatten rule it's top-level element should *never* be expanded
            self.assertSequenceEqual([subtree.data for subtree in r.children], ('list',))

            # Sanity check: verify that 'list' contains no 'item's as we've given it none
            [list] = r.children
            self.assertSequenceEqual([item.data for item in list.children], ())

        @unittest.skipIf(True, "Flattening list isn't implemented (and may never be)")
        def test_single_item_flatten_list(self):
            g = _Lark(r"""start: list
                            list: | item "," list
                            item : A
                            A: "a"
                         """)
            r = g.parse("a,")

            # Because 'list' is a flatten rule it's top-level element should *never* be expanded
            self.assertSequenceEqual([subtree.data for subtree in r.children], ('list',))

            # Sanity check: verify that 'list' contains exactly the one 'item' we've given it
            [list] = r.children
            self.assertSequenceEqual([item.data for item in list.children], ('item',))

        @unittest.skipIf(True, "Flattening list isn't implemented (and may never be)")
        def test_multiple_item_flatten_list(self):
            g = _Lark(r"""start: list
                            #list: | item "," list
                            item : A
                            A: "a"
                         """)
            r = g.parse("a,a,")

            # Because 'list' is a flatten rule it's top-level element should *never* be expanded
            self.assertSequenceEqual([subtree.data for subtree in r.children], ('list',))

            # Sanity check: verify that 'list' contains exactly the two 'item's we've given it
            [list] = r.children
            self.assertSequenceEqual([item.data for item in list.children], ('item', 'item'))

        @unittest.skipIf(True, "Flattening list isn't implemented (and may never be)")
        def test_recurse_flatten(self):
            """Verify that stack depth doesn't get exceeded on recursive rules marked for flattening."""
            g = _Lark(r"""start: a | start a
                         a : A
                         A : "a" """)

            # Force PLY to write to the debug log, but prevent writing it to the terminal (uses repr() on the half-built
            # STree data structures, which uses recursion).
            g.parse("a" * (sys.getrecursionlimit() // 4))

        def test_token_collision(self):
            g = _Lark(r"""start: "Hello" NAME
                        NAME: /\w/+
                        %ignore " "
                    """)
            x = g.parse('Hello World')
            self.assertSequenceEqual(x.children, ['World'])
            x = g.parse('Hello HelloWorld')
            self.assertSequenceEqual(x.children, ['HelloWorld'])

        def test_token_collision_WS(self):
            g = _Lark(r"""start: "Hello" NAME
                        NAME: /\w/+
                        %import common.WS
                        %ignore WS
                    """)
            x = g.parse('Hello World')
            self.assertSequenceEqual(x.children, ['World'])
            x = g.parse('Hello HelloWorld')
            self.assertSequenceEqual(x.children, ['HelloWorld'])


        def test_token_collision2(self):
            g = _Lark("""
                    !start: "starts"

                    %import common.LCASE_LETTER
                    """)

            x = g.parse("starts")
            self.assertSequenceEqual(x.children, ['starts'])


        # def test_string_priority(self):
        #     g = _Lark("""start: (A | /a?bb/)+
        #                  A: "a"  """)
        #     x = g.parse('abb')
        #     self.assertEqual(len(x.children), 2)

        #     # This parse raises an exception because the lexer will always try to consume
        #     # "a" first and will never match the regular expression
        #     # This behavior is subject to change!!
        #     # Thie won't happen with ambiguity handling.
        #     g = _Lark("""start: (A | /a?ab/)+
        #                  A: "a"  """)
        #     self.assertRaises(LexError, g.parse, 'aab')

        def test_undefined_rule(self):
            self.assertRaises(GrammarError, _Lark, """start: a""")

        def test_undefined_token(self):
            self.assertRaises(GrammarError, _Lark, """start: A""")

        def test_rule_collision(self):
            g = _Lark("""start: "a"+ "b"
                             | "a"+ """)
            x = g.parse('aaaa')
            x = g.parse('aaaab')

        def test_rule_collision2(self):
            g = _Lark("""start: "a"* "b"
                             | "a"+ """)
            x = g.parse('aaaa')
            x = g.parse('aaaab')
            x = g.parse('b')

        def test_token_not_anon(self):
            """Tests that "a" is matched as an anonymous token, and not A.
            """

            g = _Lark("""start: "a"
                        A: "a" """)
            x = g.parse('a')
            self.assertEqual(len(x.children), 0, '"a" should be considered anonymous')

            g = _Lark("""start: "a" A
                        A: "a" """)
            x = g.parse('aa')
            self.assertEqual(len(x.children), 1, 'only "a" should be considered anonymous')
            self.assertEqual(x.children[0].type, "A")

            g = _Lark("""start: /a/
                        A: /a/ """)
            x = g.parse('a')
            self.assertEqual(len(x.children), 1)
            self.assertEqual(x.children[0].type, "A", "A isn't associated with /a/")

        @unittest.skipIf(PARSER == 'cyk', "No empty rules")
        def test_maybe(self):
            g = _Lark("""start: ["a"] """)
            x = g.parse('a')
            x = g.parse('')

        def test_start(self):
            g = _Lark("""a: "a" a? """, start='a')
            x = g.parse('a')
            x = g.parse('aa')
            x = g.parse('aaa')

        def test_alias(self):
            g = _Lark("""start: "a" -> b """)
            x = g.parse('a')
            self.assertEqual(x.data, "b")

        def test_token_ebnf(self):
            g = _Lark("""start: A
                      A: "a"* ("b"? "c".."e")+
                      """)
            x = g.parse('abcde')
            x = g.parse('dd')

        def test_backslash(self):
            g = _Lark(r"""start: "\\" "a"
                      """)
            x = g.parse(r'\a')

            g = _Lark(r"""start: /\\/ /a/
                      """)
            x = g.parse(r'\a')

        def test_special_chars(self):
            g = _Lark(r"""start: "\n"
                      """)
            x = g.parse('\n')

            g = _Lark(r"""start: /\n/
                      """)
            x = g.parse('\n')


        def test_backslash2(self):
            g = _Lark(r"""start: "\"" "-"
                      """)
            x = g.parse('"-')

            g = _Lark(r"""start: /\// /-/
                      """)
            x = g.parse('/-')

        # def test_token_recurse(self):
        #     g = _Lark("""start: A
        #                  A: B
        #                  B: A
        #               """)

        @unittest.skipIf(PARSER == 'cyk', "No empty rules")
        def test_empty(self):
            # Fails an Earley implementation without special handling for empty rules,
            # or re-processing of already completed rules.
            g = _Lark(r"""start: _empty a "B"
                          a: _empty "A"
                          _empty:
                            """)
            x = g.parse('AB')

        def test_regex_quote(self):
            g = r"""
            start: SINGLE_QUOTED_STRING | DOUBLE_QUOTED_STRING
            SINGLE_QUOTED_STRING  : /'[^']*'/
            DOUBLE_QUOTED_STRING  : /"[^"]*"/
            """

            g = _Lark(g)
            self.assertEqual( g.parse('"hello"').children, ['"hello"'])
            self.assertEqual( g.parse("'hello'").children, ["'hello'"])


        def test_lexer_token_limit(self):
            "Python has a stupid limit of 100 groups in a regular expression. Test that we handle this limitation"
            tokens = {'A%d'%i:'"%d"'%i for i in range(300)}
            g = _Lark("""start: %s
                      %s""" % (' '.join(tokens), '\n'.join("%s: %s"%x for x in tokens.items())))

        def test_float_without_lexer(self):
            expected_error = UnexpectedInput if LEXER == 'dynamic' else UnexpectedToken
            if PARSER == 'cyk':
                expected_error = ParseError

            g = _Lark("""start: ["+"|"-"] float
                         float: digit* "." digit+ exp?
                              | digit+ exp
                         exp: ("e"|"E") ["+"|"-"] digit+
                         digit: "0"|"1"|"2"|"3"|"4"|"5"|"6"|"7"|"8"|"9"
                      """)
            g.parse("1.2")
            g.parse("-.2e9")
            g.parse("+2e-9")
            self.assertRaises( expected_error, g.parse, "+2e-9e")

        def test_keep_all_tokens(self):
            l = _Lark("""start: "a"+ """, keep_all_tokens=True)
            tree = l.parse('aaa')
            self.assertEqual(tree.children, ['a', 'a', 'a'])


        def test_token_flags(self):
            l = _Lark("""!start: "a"i+
                      """
                      )
            tree = l.parse('aA')
            self.assertEqual(tree.children, ['a', 'A'])

            l = _Lark("""!start: /a/i+
                      """
                      )
            tree = l.parse('aA')
            self.assertEqual(tree.children, ['a', 'A'])

            # g = """!start: "a"i "a"
            #     """
            # self.assertRaises(GrammarError, _Lark, g)

            # g = """!start: /a/i /a/
            #     """
            # self.assertRaises(GrammarError, _Lark, g)

            g = """start: NAME "," "a"
                   NAME: /[a-z_]/i /[a-z0-9_]/i*
                """
            l = _Lark(g)
            tree = l.parse('ab,a')
            self.assertEqual(tree.children, ['ab'])
            tree = l.parse('AB,a')
            self.assertEqual(tree.children, ['AB'])

        def test_token_flags3(self):
            l = _Lark("""!start: ABC+
                      ABC: "abc"i
                      """
                      )
            tree = l.parse('aBcAbC')
            self.assertEqual(tree.children, ['aBc', 'AbC'])

        def test_token_flags2(self):
            g = """!start: ("a"i | /a/ /b/?)+
                """
            l = _Lark(g)
            tree = l.parse('aA')
            self.assertEqual(tree.children, ['a', 'A'])


        @unittest.skipIf(PARSER == 'cyk', "No empty rules")
        def test_twice_empty(self):
            g = """!start: [["A"]]
                """
            l = _Lark(g)
            tree = l.parse('A')
            self.assertEqual(tree.children, ['A'])

            tree = l.parse('')
            self.assertEqual(tree.children, [])

        def test_undefined_ignore(self):
            g = """!start: "A"

                %ignore B
                """
            self.assertRaises( GrammarError, _Lark, g)

        def test_alias_in_terminal(self):
            g = """start: TERM
                TERM: "a" -> alias
                """
            self.assertRaises( GrammarError, _Lark, g)

        def test_line_and_column(self):
            g = r"""!start: "A" bc "D"
                !bc: "B\nC"
                """
            l = _Lark(g)
            a, bc, d = l.parse("AB\nCD").children
            self.assertEqual(a.line, 1)
            self.assertEqual(a.column, 1)

            bc ,= bc.children
            self.assertEqual(bc.line, 1)
            self.assertEqual(bc.column, 2)

            self.assertEqual(d.line, 2)
            self.assertEqual(d.column, 2)

            if LEXER != 'dynamic':
                self.assertEqual(a.end_line, 1)
                self.assertEqual(a.end_column, 2)
                self.assertEqual(bc.end_line, 2)
                self.assertEqual(bc.end_column, 2)
                self.assertEqual(d.end_line, 2)
                self.assertEqual(d.end_column, 3)



        def test_reduce_cycle(self):
            """Tests an edge-condition in the LALR parser, in which a transition state looks exactly like the end state.
            It seems that the correct solution is to explicitely distinguish finalization in the reduce() function.
            """

            l = _Lark("""
                term: A
                    | term term

                A: "a"

            """, start='term')

            tree = l.parse("aa")
            self.assertEqual(len(tree.children), 2)


        @unittest.skipIf(LEXER != 'standard', "Only standard lexers care about token priority")
        def test_lexer_prioritization(self):
            "Tests effect of priority on result"

            grammar = """
            start: A B | AB
            A.2: "a"
            B: "b"
            AB: "ab"
            """
            l = _Lark(grammar)
            res = l.parse("ab")

            self.assertEqual(res.children, ['a', 'b'])
            self.assertNotEqual(res.children, ['ab'])

            grammar = """
            start: A B | AB
            A: "a"
            B: "b"
            AB.3: "ab"
            """
            l = _Lark(grammar)
            res = l.parse("ab")

            self.assertNotEqual(res.children, ['a', 'b'])
            self.assertEqual(res.children, ['ab'])



        def test_import(self):
            grammar = """
            start: NUMBER WORD

            %import common.NUMBER
            %import common.WORD
            %import common.WS
            %ignore WS

            """
            l = _Lark(grammar)
            x = l.parse('12 elephants')
            self.assertEqual(x.children, ['12', 'elephants'])


        def test_relative_import(self):
            grammar = """
            start: NUMBER WORD

            %import .grammars.test.NUMBER
            %import common.WORD
            %import common.WS
            %ignore WS

            """
            l = _Lark(grammar)
            x = l.parse('12 lions')
            self.assertEqual(x.children, ['12', 'lions'])

        def test_multi_import(self):
            grammar = """
            start: NUMBER WORD

            %import common (NUMBER, WORD, WS)
            %ignore WS

            """
            l = _Lark(grammar)
            x = l.parse('12 toucans')
            self.assertEqual(x.children, ['12', 'toucans'])


        def test_relative_multi_import(self):
            grammar = """
           start: NUMBER WORD

           %import .grammars.test (NUMBER, WORD, WS)
           %ignore WS

           """
            l = _Lark(grammar)
            x = l.parse('12 capybaras')
            self.assertEqual(x.children, ['12', 'capybaras'])

        def test_import_errors(self):
            grammar = """
            start: NUMBER WORD

            %import .grammars.bad_test.NUMBER
            """
            self.assertRaises(IOError, _Lark, grammar)

            grammar = """
            start: NUMBER WORD

            %import bad_test.NUMBER
            """
            self.assertRaises(IOError, _Lark, grammar)

        @unittest.skipIf(PARSER != 'earley', "Currently only Earley supports priority in rules")
        def test_earley_prioritization(self):
            "Tests effect of priority on result"

            grammar = """
            start: a | b
            a.1: "a"
            b.2: "a"
            """

            # l = Lark(grammar, parser='earley', lexer='standard')
            l = _Lark(grammar)
            res = l.parse("a")
            self.assertEqual(res.children[0].data, 'b')

            grammar = """
            start: a | b
            a.2: "a"
            b.1: "a"
            """

            l = _Lark(grammar)
            # l = Lark(grammar, parser='earley', lexer='standard')
            res = l.parse("a")
            self.assertEqual(res.children[0].data, 'a')



        @unittest.skipIf(PARSER != 'earley', "Currently only Earley supports priority in rules")
        def test_earley_prioritization_sum(self):
            "Tests effect of priority on result"

            grammar = """
            start: ab_ b_ a_ | indirection
            indirection: a_ bb_ a_
            a_: "a"
            b_: "b"
            ab_: "ab"
            bb_.1: "bb"
            """

            l = _Lark(grammar, ambiguity='resolve__antiscore_sum')
            res = l.parse('abba')
            self.assertEqual(''.join(child.data for child in res.children), 'ab_b_a_')

            grammar = """
            start: ab_ b_ a_ | indirection
            indirection: a_ bb_ a_
            a_: "a"
            b_: "b"
            ab_.1: "ab"
            bb_: "bb"
            """

            l = Lark(grammar, parser='earley', ambiguity='resolve__antiscore_sum')
            res = l.parse('abba')
            self.assertEqual(''.join(child.data for child in res.children), 'indirection')

            grammar = """
            start: ab_ b_ a_ | indirection
            indirection: a_ bb_ a_
            a_.2: "a"
            b_.1: "b"
            ab_.3: "ab"
            bb_.3: "bb"
            """

            l = Lark(grammar, parser='earley', ambiguity='resolve__antiscore_sum')
            res = l.parse('abba')
            self.assertEqual(''.join(child.data for child in res.children), 'ab_b_a_')

            grammar = """
            start: ab_ b_ a_ | indirection
            indirection: a_ bb_ a_
            a_.1: "a"
            b_.1: "b"
            ab_.4: "ab"
            bb_.3: "bb"
            """

            l = Lark(grammar, parser='earley', ambiguity='resolve__antiscore_sum')
            res = l.parse('abba')
            self.assertEqual(''.join(child.data for child in res.children), 'indirection')


        def test_utf8(self):
            g = u"""start: a
                   a: "±a"
                """
            l = _Lark(g)
            self.assertEqual(l.parse(u'±a'), Tree('start', [Tree('a', [])]))

            g = u"""start: A
                   A: "±a"
                """
            l = _Lark(g)
            self.assertEqual(l.parse(u'±a'), Tree('start', [u'\xb1a']))



        @unittest.skipIf(PARSER == 'cyk', "No empty rules")
        def test_ignore(self):
            grammar = r"""
            COMMENT: /(!|(\/\/))[^\n]*/
            %ignore COMMENT
            %import common.WS -> _WS
            %import common.INT
            start: "INT"i _WS+ INT _WS*
            """

            parser = _Lark(grammar)

            tree = parser.parse("int 1 ! This is a comment\n")
            self.assertEqual(tree.children, ['1'])

            tree = parser.parse("int 1 ! This is a comment")    # A trailing ignore token can be tricky!
            self.assertEqual(tree.children, ['1'])

            parser = _Lark(r"""
                start : "a"*
                %ignore "b"
            """)
            tree = parser.parse("bb")
            self.assertEqual(tree.children, [])


        def test_regex_escaping(self):
            g = _Lark("start: /[ab]/")
            g.parse('a')
            g.parse('b')

            self.assertRaises( UnexpectedInput, g.parse, 'c')

            _Lark(r'start: /\w/').parse('a')

            g = _Lark(r'start: /\\w/')
            self.assertRaises( UnexpectedInput, g.parse, 'a')
            g.parse(r'\w')

            _Lark(r'start: /\[/').parse('[')

            _Lark(r'start: /\//').parse('/')

            _Lark(r'start: /\\/').parse('\\')

            _Lark(r'start: /\[ab]/').parse('[ab]')

            _Lark(r'start: /\\[ab]/').parse('\\a')

            _Lark(r'start: /\t/').parse('\t')

            _Lark(r'start: /\\t/').parse('\\t')

            _Lark(r'start: /\\\t/').parse('\\\t')

            _Lark(r'start: "\t"').parse('\t')

            _Lark(r'start: "\\t"').parse('\\t')

            _Lark(r'start: "\\\t"').parse('\\\t')


        def test_ranged_repeat_rules(self):
            g = u"""!start: "A"~3
                """
            l = _Lark(g)
            self.assertEqual(l.parse(u'AAA'), Tree('start', ["A", "A", "A"]))
            self.assertRaises(ParseError, l.parse, u'AA')
            self.assertRaises((ParseError, UnexpectedInput), l.parse, u'AAAA')


            g = u"""!start: "A"~0..2
                """
            if PARSER != 'cyk': # XXX CYK currently doesn't support empty grammars
                l = _Lark(g)
                self.assertEqual(l.parse(u''), Tree('start', []))
                self.assertEqual(l.parse(u'A'), Tree('start', ['A']))
                self.assertEqual(l.parse(u'AA'), Tree('start', ['A', 'A']))
                self.assertRaises((UnexpectedToken, UnexpectedInput), l.parse, u'AAA')

            g = u"""!start: "A"~3..2
                """
            self.assertRaises(GrammarError, _Lark, g)

            g = u"""!start: "A"~2..3 "B"~2
                """
            l = _Lark(g)
            self.assertEqual(l.parse(u'AABB'), Tree('start', ['A', 'A', 'B', 'B']))
            self.assertEqual(l.parse(u'AAABB'), Tree('start', ['A', 'A', 'A', 'B', 'B']))
            self.assertRaises(ParseError, l.parse, u'AAAB')
            self.assertRaises((ParseError, UnexpectedInput), l.parse, u'AAABBB')
            self.assertRaises((ParseError, UnexpectedInput), l.parse, u'ABB')
            self.assertRaises((ParseError, UnexpectedInput), l.parse, u'AAAABB')


        def test_ranged_repeat_terms(self):
            g = u"""!start: AAA
                    AAA: "A"~3
                """
            l = _Lark(g)
            self.assertEqual(l.parse(u'AAA'), Tree('start', ["AAA"]))
            self.assertRaises((ParseError, UnexpectedInput), l.parse, u'AA')
            self.assertRaises((ParseError, UnexpectedInput), l.parse, u'AAAA')

            g = u"""!start: AABB CC
                    AABB: "A"~0..2 "B"~2
                    CC: "C"~1..2
                """
            l = _Lark(g)
            self.assertEqual(l.parse(u'AABBCC'), Tree('start', ['AABB', 'CC']))
            self.assertEqual(l.parse(u'BBC'), Tree('start', ['BB', 'C']))
            self.assertEqual(l.parse(u'ABBCC'), Tree('start', ['ABB', 'CC']))
            self.assertRaises((ParseError, UnexpectedInput), l.parse, u'AAAB')
            self.assertRaises((ParseError, UnexpectedInput), l.parse, u'AAABBB')
            self.assertRaises((ParseError, UnexpectedInput), l.parse, u'ABB')
            self.assertRaises((ParseError, UnexpectedInput), l.parse, u'AAAABB')

        @unittest.skipIf(PARSER=='earley', "Priority not handled correctly right now")  # TODO XXX
        def test_priority_vs_embedded(self):
            g = """
            A.2: "a"
            WORD: ("a".."z")+

            start: (A | WORD)+
            """
            l = _Lark(g)
            t = l.parse('abc')
            self.assertEqual(t.children, ['a', 'bc'])
            self.assertEqual(t.children[0].type, 'A')



    _NAME = "Test" + PARSER.capitalize() + LEXER.capitalize()
    _TestParser.__name__ = _NAME
    globals()[_NAME] = _TestParser

# Note: You still have to import them in __main__ for the tests to run
_TO_TEST = [
        ('standard', 'earley'),
        ('standard', 'cyk'),
        ('dynamic', 'earley'),
        ('dynamic_complete', 'earley'),
        ('standard', 'lalr'),
        ('contextual', 'lalr'),
        # (None, 'earley'),
]

for _LEXER, _PARSER in _TO_TEST:
    _make_parser_test(_LEXER, _PARSER)

for _LEXER in ('dynamic',):
    _make_full_earley_test(_LEXER)

if __name__ == '__main__':
    unittest.main()
<|MERGE_RESOLUTION|>--- conflicted
+++ resolved
@@ -18,17 +18,14 @@
 logging.basicConfig(level=logging.INFO)
 
 from lark.lark import Lark
-<<<<<<< HEAD
 from lark.common import GrammarError, ParseError, UnexpectedToken
 from lark.lexer import LexError, UnexpectedInput
 from lark.tree import Tree, Transformer
 from lark.parsers.earley_forest import ForestToAmbiguousTreeVisitor
 from lark.parsers.earley import ApplyCallbacks
-=======
 from lark.exceptions import GrammarError, ParseError, UnexpectedToken, UnexpectedInput
 from lark.tree import Tree
 from lark.visitors import Transformer
->>>>>>> d7d7b956
 
 __path__ = os.path.dirname(__file__)
 def _read(n, *args):
@@ -208,12 +205,7 @@
             res = l.parse("aaa")
             self.assertEqual(res.children, ['aa', 'a'])
 
-<<<<<<< HEAD
-
-        def test_earley_scanless4(self):
-=======
         def test_earley4(self):
->>>>>>> d7d7b956
             grammar = """
             start: A A?
             A: "a"+
@@ -277,7 +269,7 @@
             grammar = """
             ANY:  /[a-zA-Z0-9 ]+/
             a.2: "A" b+
-            b.2: "B" 
+            b.2: "B"
             c:   ANY
 
             start: (a|c)*
